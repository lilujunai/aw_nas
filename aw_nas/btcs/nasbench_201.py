--- conflicted
+++ resolved
@@ -16,6 +16,7 @@
 from aw_nas import utils
 from aw_nas.common import SearchSpace
 from aw_nas.rollout.base import BaseRollout
+from aw_nas.controller.base import BaseController
 from aw_nas.evaluator.arch_network import ArchEmbedder
 from aw_nas.utils import DenseGraphSimpleOpEdgeFlow
 
@@ -129,7 +130,69 @@
             .format(arch=self.arch, perf=self.perf)
 
 
-<<<<<<< HEAD
+class NasBench201EvoController(BaseController):
+    NAME = "nasbench-201-evo"
+
+    def __init__(self, search_space, rollout_type="nasbench-201", mode="eval",
+                 population_nums=100,
+                 schedule_cfg=None):
+        super(NasBench201EvoController, self).__init__(search_space, rollout_type, mode, schedule_cfg)
+
+        # get the infinite iterator of the model matrix and ops
+        self.num_veritices = self.search_space.num_veritices 
+        self.cur_solution = self.search_space.random_sample_arch()
+        self.population_nums = population_nums
+        self.population = collections.OrderedDict()
+        self.num_arch = len(self.search_space.api)
+        population_ind = np.random.choice(np.arange(self.num_arch), size=self.population_nums, replace=False)
+        for i in range(self.population_nums):
+            arch_res = self.search_space.api.query_by_index(population_ind[i])
+            accs = np.mean([res.accles['ori-test@199'] for res in arch_res.query('cifar10').values()]) / 100.
+            self.population[api.str2matrix(arch_res.arch_str)] = accs
+
+    def sample(self, n, batch_size=None):
+        assert batch_size is None
+        new_archs = sorted(self.population.items(), key=lambda x:x[1], reverse=True)
+        rollouts = []
+        for n_r in range(n):
+            rand_ind = np.random.randint(0, self.search_space.idx[0].shape[0])
+            neighbor_choice = np.random.randint(0, self.search_space.num_op_choices)
+            while neighbor_choice == new_archs[n_r][0][self.search_space.idx[0][rand_ind],\
+                     self.search_space.idx[1][rand_ind]]:
+                neighbor_choice = np.random.randint(0, self.search_space.num_op_choices)
+            new_choice = copy.deepcopy(new_archs[n_r][0])
+            new_choice[self.search_space.idx[0][rand_ind], self.search_space.idx[1][rand_ind]] = neighbor_choice
+            rollouts.append(NasBench201Rollout(new_choice, self.search_space))
+        return rollouts
+
+    @classmethod
+    def supported_rollout_types(cls):
+        return ["nasbench-201"]
+
+    def step(self, rollouts, optimizer):
+        assert len(rollouts) == 1
+        self.population.pop(self.population.keys()[0])
+        self.population[rollouts[0].arch] = rollouts[0].get_perf()
+        return 0
+
+    # ---- APIs that is not necessary ----
+    def set_mode(self, mode):
+        pass
+
+    def set_device(self, device):
+        pass
+
+    def summary(self, rollouts, log=False, log_prefix="", step=None):
+        pass
+
+    def save(self, path):
+        pass
+
+    def load(self, path):
+        pass
+
+
+
 class NasBench201SAController(BaseController):
     NAME = "nasbench-201-sa"
 
@@ -148,7 +211,7 @@
     def sample(self, n, batch_size=None):
         assert batch_size is None
         rollouts = []
-        while n_r < n:
+        for n_r in range(n):
             rand_ind = np.random.randint(0, self.search_space.idx[0].shape[0])
             neighbor_choice = np.random.randint(0, self.search_space.num_op_choices)
             while neighbor_choice == self.cur_solution[self.search_space.idx[0][rand_ind],\
@@ -252,7 +315,7 @@
 #         y = y[:, 1:, :] # do not keep the inputs node embedding
 #         y = torch.mean(y, dim=1) # average across nodes (bs, god)
 #         return y
-=======
+
 class NasBench201_LSTMSeqEmbedder(ArchEmbedder):
     NAME = "nb201-lstm"
 
@@ -309,7 +372,6 @@
     def forward(self, archs):
         x = [arch[self._tril_indices] for arch in archs]
         return self._placeholder_tensor.new(x)
->>>>>>> fb524be4
 
 
 class NasBench201FlowArchEmbedder(ArchEmbedder):
