--- conflicted
+++ resolved
@@ -17,16 +17,9 @@
     NAME = "ofa_final_model"
     def __init__(self, search_space, device, genotypes,
                  backbone_type="mbv2_backbone",
-<<<<<<< HEAD
-                 backbone_cfg={},
-                 ofa_state_dict=None,
-=======
                  backbone_cfg=None,
                  ofa_state_dict=None,
-                 # kernel_sizes=[3, 5, 7],
-                 #layer_channels=tuple(), strides=tuple(), mult_ratio=1.,
                  num_classes=10,
->>>>>>> 9143a77f
                  schedule_cfg=None):
         super(OFAGenotypeModel, self).__init__(schedule_cfg)
 
@@ -36,17 +29,9 @@
         assert isinstance(genotypes, str)
         self.genotypes = list(genotype_from_str(genotypes, self.search_space)._asdict().values())
 
-<<<<<<< HEAD
-=======
         self.num_classes = num_classes
         self.backbone_cfg = backbone_cfg or {}
-        # self.mult_ratio = mult_ratio
-        # self.layer_channels = layer_channels
-        # self.strides = strides
-        # self.kernel_sizes = kernel_sizes
-        # self.max_kernel_size = max(self.kernel_sizes)
 
->>>>>>> 9143a77f
         self.depth, self.width, self.kernel = self.parse(self.genotypes)
         self.backbone_type = backbone_type
         self.backbone_cfg = backbone_cfg
@@ -61,19 +46,11 @@
         self.set_hook()
 
     def forward(self, inputs):
-<<<<<<< HEAD
-        out = self.backbone(inputs)
-        if not self._flops_calculated:
-            self.logger.info("FLOPS: flops num = %d M", self.total_flops/1.e6)
-            self._flops_calculated = True
-        return out
-=======
         res = self.backbone(inputs)
         if not self._flops_calculated:
             self.logger.info("FLOPS: flops num = %d M", self.total_flops/1.e6)
             self._flops_calculated = True
         return res
->>>>>>> 9143a77f
 
     def get_features(self, inputs, p_levels=(4, 5)):
         return self.backbone.get_features(inputs, p_levels)
@@ -93,14 +70,8 @@
         """
         ofa_state_dict includes all params and weights of FlexibileArch
         """
-<<<<<<< HEAD
-        flexible_backbone = BaseBackboneArch.get_class_(self.backbone_type)(device=self.device, **self.backbone_cfg)
-=======
         flexible_backbone = BaseBackboneArch.get_class_(self.backbone_type)(
             device=self.device, **self.backbone_cfg)
-        # channels=self.layer_channels, kernel_sizes=self.kernel_sizes,
-            # mult_ratio=self.mult_ratio, num_classes=self.num_classes)
->>>>>>> 9143a77f
         if ofa_state_dict is not None:
             state_dict = torch.load(ofa_state_dict, map_location="cpu")
             new_state_dict = {}
